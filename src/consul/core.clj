(ns consul.core
  (:require [camel-snake-kebab.core :as csk]
            [camel-snake-kebab.extras :as cske]
            [cheshire.core :as json]
            [clj-http.lite.client :as client]
            [clojure.set :as set]
            [clojure.string :as str])
  (:import (javax.xml.bind DatatypeConverter)))

;; A couple of initial helper functions.

(defn base64->str [^String s]
  (String. (DatatypeConverter/parseBase64Binary s) "UTF8"))

(defn str->base64 [^String s]
  (DatatypeConverter/printBase64Binary (.getBytes s)))

(defn endpoint->path
  "Converts a vector into the consul endpoint path."
  [endpoint]
  {:pre [(vector? endpoint)]}
  (str "/v1/" (str/join "/" (map #(if (keyword? %) (name %) (str %)) endpoint))))

(defn parse-response [response]
  (let [content-type (get-in response [:headers "content-type"])]
    (if (= content-type "application/json")
      (update-in response [:body] json/parse-string keyword)
      response)))

(def local-conn {:scheme :http :server-name "127.0.0.1" :server-port 8500})

(defn consul-request
  "Constructs a Consul HTTP request."
  [conn method endpoint & [{:as opts :keys [body]}]]
  {:pre [(or (= conn :local) (map? conn))]
   :post [(:request-method %) (:server-name %) (:server-port %)]}
  (cond-> (assoc local-conn :request-method method)
    (map? conn)        (merge conn)
    (vector? endpoint) (assoc :uri (endpoint->path endpoint))
    (string? endpoint) (assoc :uri endpoint)
    (map? opts)        (merge opts)
    (map? body)        (update-in [:body] json/generate-string)))

(defn success? [{:keys [status] :as resp}]
  (or (client/unexceptional-status? status)
      (= 404 status)))

(defn ex-info? [x]
  (instance? clojure.lang.ExceptionInfo x))

(defn consul
  "Creates a request and calls consul using the HTTP API."
  [conn method endpoint & [{:as request}]]
  (let [http-request (consul-request conn method endpoint request)]
    (try
      (let [response (-> http-request
                         (assoc :throw-exceptions false)
                         client/request parse-response)]
        (if (success? response)
          response
          (throw (ex-info (:body response) {:reason :application-failure :conn conn :endpoint endpoint :request request :http-request http-request :http-response response}))))
      (catch java.net.ConnectException ex
        (throw (ex-info "connection failure" {:reason :connect-failure :conn conn :endpoint endpoint :request request :http-request http-request} ex)))
      (catch java.net.UnknownHostException ex
        (throw (ex-info "unknown host" {:reason :unknown-host :conn conn :endpoint endpoint :request request :http-request http-request} ex)))
      (catch Exception ex
        (if (ex-info? ex)
          (throw ex)
          (throw (ex-info (.getMessage ex) {:reason :exception :conn conn :endpoint endpoint :request request :http-request http-request} ex)))))))

(defn headers->index
  "Selects the X-Consul-* headers into a map with keywordized names."
  [m]
  (reduce-kv
    (fn [m k v]
      (cond (= "x-consul-knownleader" k)             (assoc m :known-leader (= "true" v))
            (and (= "x-consul-index" k) (string? v)) (assoc m :modify-index (Long/parseLong v))
            (re-matches #"x-consul-.*" k)            (assoc m (keyword k) v)
            :else                                    m))
    {} m))

(defn consul-200
  [conn method endpoint params]
  (->
    (consul conn method endpoint params)
    :status (= 200)))

(defn consul-index
  [conn method endpoint params]
  (let [{:keys [body headers]} (consul conn method endpoint params)]
     (assoc (headers->index headers) :body (cske/transform-keys csk/->kebab-case-keyword body))))

(def consul-pascal-case-substitutions
  "Differences from PascalCase used by Consul."
  {:Http      :HTTP
   :Id        :ID
   :Ttl       :TTL
   :ServiceId :ServiceID
   :CheckId   :CheckID})

(defn map->consulcase [m]
  (->
    (cske/transform-keys csk/->PascalCase m)
    (set/rename-keys consul-pascal-case-substitutions)))


;; Key/Value endpoint - https://www.consul.io/docs/agent/http/kv.html

(defn kv-map-convert
  [response convert?]
  {:pre [(map? response)]}
  (cske/transform-keys csk/->kebab-case-keyword
    (assoc response
      :value (if (and convert? (string? (:Value response)))
               (base64->str (:Value response))
               (:Value response)))))

(defn mapify-response
  "Converts a list of kv's into a map, stripping off a given prefix"
  [prefix kvs]
  (if (seq? kvs)
    (reduce
      (fn [a v]
        (let [ks
              (map
                keyword
                (->
                  ^String (:key v)
                  (.replaceFirst prefix "")
                  (.split "/")
                  seq))]
          (assoc-in a ks (:value v))))
      {} kvs)
    kvs))

(defn kv-keys
  "Retrieves a set of keys using prefix.

  Parameters:

  :dc        - Optional data center in which to retrieve k, defaults agent's data center.
  :wait      - Used in conjunction with :index to get using a blocking query. e.g. 10s, 1m, etc.
  :index     - The current Consul index, suitable for making subsequent calls to wait for changes since this query was last run.

  :separator - List keys up to separator."
  ([conn prefix]
   (kv-keys conn prefix {}))
  ([conn prefix {:keys [dc wait index separator] :as params}]
   (let [{:keys [body headers status] :as response}
         (consul conn :get [:kv prefix] {:query-params (assoc params :keys "")})]
     (cond (= 404 status) (headers->index headers)
           (seq body) (assoc (headers->index headers) :keys (into #{} body))))))

(defn kv-get
  "Retrieves key k from consul given the following optional parameters.

  Parameters:

  :dc        - Optional data center in which to retrieve k, defaults agent's data center.
  :wait      - Used in conjunction with :index to get using a blocking query. e.g. 10s, 1m, etc.
  :index     - The current Consul index, suitable for making subsequent calls to wait for changes since this query was last run.

  :raw?      - If true and used with a non-recursive GET, the response is just the raw value of the key, without any encoding.
  :string?    - Converts the value returned for k into a string.  Defaults to true."
  ([conn k]
    (kv-get conn k {}))
  ([conn k {:keys [dc wait index raw? string?] :or {raw? false string? true} :as params }]
   (let [{:keys [body headers] :as response}
         (consul conn :get [:kv k]
           {:query-params (cond-> (dissoc params :raw? :string?)
                            raw? (assoc :raw ""))})]
     (cond
       (or (nil? body) raw?)
       (assoc (headers->index headers) :key k :body body)
       :else (kv-map-convert (first body) string?)))))



(defn kv-recurse
  "Retrieves key k from consul given the following optional parameters.

  Parameters:

  :dc        - Optional data center in which to retrieve k, defaults agent's data center.
  :wait      - Used in conjunction with :index to get using a blocking query. e.g. 10s, 1m, etc.
  :index     - The current Consul index, suitable for making subsequent calls to wait for changes since this query was last run.

  :string?    - Converts the value returned for k into a string.  Defaults to true."
  ([conn prefix]
    (kv-recurse conn prefix {:map? true}))
  ([conn prefix {:as params :keys [string? map?] :or {string? true :map? true}}]
   (let [{:keys [body headers] :as response}
         (consul conn :get [:kv prefix] {:query-params (assoc params :recurse "")})
         body (if (and body (seq? body)) (map #(kv-map-convert %1 string?) body))]
     (assoc
       (headers->index headers)
       :body body
       :mapped (mapify-response prefix body)))))

(defn kv-put
  "Sets key k with value v.

  Parameters:

  :dc        - Optional data center in which to retrieve k, defaults agent's data center.

  :flags     - This can be used to specify an unsigned value between 0 and 2^(64-1). Stored against the key for client app use.
  :cas       - Uses a CAS index when updating. If the index is 0, puts only if the key does not exist. If index is non-zero, index must match the ModifyIndex of that key.
  :acquire   - Session ID. Updates using lock acquisition. A key does not need to exist to be acquired
  :release   - Session ID. Yields a lock acquired with :acquire."
  ([conn k v]
    (kv-put conn k v {}))
  ([conn k v {:keys [dc flags cas acquire release] :as params}]
   (:body (consul conn :put [:kv k] {:query-params params :body v}))))

(defn kv-del
  "Deletes a key k from consul.

  Parameters:

  :dc        - Optional data center in which to retrieve k, defaults agent's data center.
  :recurse?  - If true, then consul it will delete all keys with the given prefix. Defaults to false.
  :cas       - Uses a CAS index when deleting. Index must be non-zero and must match the ModifyIndex of the key to delete successfully"
  ([conn k]
    (kv-del conn k {}))
  ([conn k {:as params :keys [recurse?] :or {recurse? false}}]
   (:body (consul conn :delete [:kv k] {:query-params (cond-> (dissoc params :recurse?)
                                                        recurse? (assoc :recurse ""))}))))

;; Agent endpoint - https://www.consul.io/docs/agent/http/agent.html

(defn shallow-nameify-keys
  "Returns a map with the root keys converted to strings using name."
  [m]
  (reduce-kv #(assoc %1 (name %2) (cske/transform-keys csk/->kebab-case-keyword %3)) {} m))

(defn agent-checks
  "Returns all the checks that are registered with the local agent as a map with the check names as strings. "
  ([conn]
    (agent-checks conn {}))
  ([conn {:as params}]
   (shallow-nameify-keys (:body (consul conn :get [:agent :checks] {:query-params params})))))

(defn agent-services
  "Returns all services registered with the local agent."
  ([conn]
    (agent-services conn {}))
  ([conn {:as params}]
   (shallow-nameify-keys (:body (consul conn :get [:agent :services] {:query-params params})))))

(defn agent-members
  "Returns the members as seen by the local serf agent."
  ([conn]
    (agent-members conn {}))
  ([conn {:as params}]
   (cske/transform-keys csk/->kebab-case-keyword (:body (consul conn :get [:agent :members] {:query-params params})))))

(defn agent-self
  "Returns the local node configuration."
  ([conn]
    (agent-self conn {}))
  ([conn {:as params}]
   (cske/transform-keys csk/->kebab-case-keyword (:body (consul conn :get [:agent :self] {:query-params params})))))



(defn agent-maintenance
  "Manages node maintenance mode.

  Requires a boolean value for enable?.  An optional :reason can be provided, returns true if successful."
  ([conn enable?]
    (agent-maintenance conn enable? {}))
  ([conn enable? {:as params}]
   {:pre [(contains? #{true false} enable?)]}
   (consul-200 conn :put [:agent :maintenance] {:query-params (assoc params :enable enable?)})))

(defn agent-join
  "Triggers the local agent to join a node.  Returns true if successful."
  ([conn address]
    (agent-join conn address {}))
  ([conn address {:as params}]
   (consul-200 conn :get [:agent :join address] {:query-params params})))

(defn agent-force-leave
  "Forces removal of a node, returns true if the request succeeded."
  ([conn node]
    (agent-force-leave conn node {}))
  ([conn node {:as params}]
    (consul-200 conn :get [:agent :force-leave node] {:query-params params})))

;; Agent Checks - https://www.consul.io/docs/agent/http/agent.html#agent_check_register


(defn check?
  "Simple validation outlined in https://www.consul.io/docs/agent/checks.html."
  [{:keys [Name HTTP TTL Script Interval] :as check}]
  (and (string? Name)
       (or (string? Script) (string? HTTP) (string? :TTL))
       (if (or Script HTTP)
         (string? Interval)
         true)))


(defn map->check
  "Creates a check from a map.  Returns a map with excessive capitalization conforming to consul's expectations.

  Requires :script, :http or :ttl to be set.

  Map keys:

  :name       - required
  :id         - If not provided, is set to :name.  However, duplicate :id values are not allowed.
  :notes      - Free text.
  :script     - Path of the script Consul should invoke as part of the check.
  :http       - URL of the HTTP check.
  :interval   - Required if :script or :http is set.
  :service-id - Associates the check with an existing service."
  [check]
  {:post [(check? %)]}
  (map->consulcase check))

(defn agent-register-check
  "Registers a new check with the local agent."
  ([conn {:keys [name id notes script http interval service-id] :as m}]
    (agent-register-check conn m {}))
  ([conn m {:as params}]
   (consul-200 conn :put [:agent :check :register] {:body (map->check m) :query-params params})))

(defn agent-deregister-check
  "Deregisters a check with the local agent."
  ([conn check-id]
    (agent-deregister-check conn check-id {}))
  ([conn check-id {:as params}]
   (consul-200 conn :delete [:agent :check :deregister check-id] {:query-params params})))

(defn agent-pass-check
  "Marks a local check as passing."
  ([conn check-id]
    (agent-pass-check conn check-id {}))
  ([conn check-id {:keys [note] :as params}]
   (consul-200 conn :get [:agent :check :pass check-id] {:query-params params})))

(defn agent-warn-check
  "Marks a local test as warning."
  ([conn check-id]
    (agent-warn-check conn check-id {}))
  ([conn check-id {:keys [note] :as params}]
   (consul-200 conn :get [:agent :check :warn check-id] {:query-params params})))

(defn agent-fail-check
  "Marks a local test as critical."
<<<<<<< HEAD
  [conn check-id & {:as params}]
  (let [{:keys [status] :as response} (consul conn :get [:agent :check :fail check-id] {:query-params params})]
    (= 200 status)))
=======
  ([conn check-id]
   (agent-fail-check conn check-id {}))
  ([conn check-id {:keys [note] :as params}]
   (consul-200 conn :get [:agent :check :warn check-id] {:query-params params})))

;; Services - https://www.consul.io/docs/agent/http/agent.html#agent_service_register
>>>>>>> 7848c644

(defn agent-register-service
  "Registers a new local service."
  ([conn {:keys [id name tags address port check]  :as m}]
   (agent-register-service conn m {}))
  ([conn m {:as params}]
   (consul-200 conn :put [:agent :service :register] {:query-params params :body m})))

(defn agent-deregister-service
  "Registers a new local service."
  ([conn service-id]
   (agent-deregister-service conn service-id {}))
  ([conn service-id {:as params}]
   (consul-200 conn :get [:agent :service :deregister service-id] {:query-params params})))


(defn agent-maintenance-service
  "Registers a new local service."
  ([conn service-id enable reason]
   (agent-maintenance-service conn service-id {:enable enable :reason reason}))
  ([conn service-id {:keys [enable reason] :as params}]
   (consul-200 conn :get [:agent :service :maintenance service-id]
     {:query-params params})))


;; Catalog endpoints - https://www.consul.io/docs/agent/http/catalog.html

;; These are low level endpoints, so it is preferrable to use the other functions instead

(defn catalog-register
  "Register a catalog entry. Low level - preferrably "
  ([conn {:keys [datacenter node address service check] :as entry}]
    (catalog-register conn entry {}))
  ([conn entry {:as params}]
   (consul-200 conn :put [:catalog :register] {:query-params params :body (map->consulcase entry)})))

(defn catalog-deregister
  ([conn entry]
    (catalog-deregister conn entry {}))
  ([conn {:keys [datacenter node checkid serviceid] :as entry} {:as params}]
   (consul-200 conn :put [:catalog :deregister] {:query-params params :body (map->consulcase entry)})))

(defn catalog-datacenters
  ([conn]
   (catalog-datacenters conn {}))
  ([conn {:as params}]
   (consul-index conn :get [:catalog :datacenters] {:query-params params})))

(defn catalog-nodes
  ([conn]
   (catalog-nodes conn {}))
  ([conn {:keys [dc] :as params}]
   (:body (consul-index conn :get [:catalog :nodes] {:query-params params}))))

(defn catalog-services
  ([conn]
   (catalog-services conn {}))
  ([conn {:keys [dc] :as params}]
   (:body (consul-index conn :get [:catalog :services] {:query-params params}))))

(defn catalog-service
  ([conn service]
   (catalog-service conn service {}))
  ([conn service {:keys [tag dc] :as params}]
   (:body (consul-index conn :get [:catalog :service service] {:query-params params}))))

(defn catalog-node
  ([conn node]
   (catalog-node conn node {}))
  ([conn node {:keys [dc] :as params}]
   (:body (consul-index conn :get [:catalog :node node] {:query-params params}))))


;; Sessions - https://www.consul.io/docs/agent/http/status.html

(defn session-create
  "Create a new consul session"
  ([conn]
   (session-create conn {} {}))
  ([conn {:keys [lock-delay node name checks behavior ttl] :as session}]
   (session-create conn session {}))
  ([conn session {:keys [dc] :as params}]
   (-> (consul-index conn :put [:session :create] {:query-params params :body (map->consulcase session)})
     :body :id)))

(defn session-renew
  "Renews a session. NOTE the TTL on the response and use that as a basic on when to renew next time
  since consul may return a higher TTL, requesting that you renew less often (high server load)"
  ([conn session]
   (session-renew conn session {}))
  ([conn session {:keys [dc] :as params}]
   (-> (consul-index conn :put [:session :renew session] {:query-params params})
     :body first)))

(defn session-destroy
  ([conn session]
   (session-destroy conn session {}))
  ([conn session {:keys [dc] :as params}]
   (consul-200 conn :put [:session :destroy session] {:query-params params})))

(defn session-info
  ([conn session]
   (session-info conn session {}))
  ([conn session {:keys [dc] :as params}]
   (consul-index conn :put [:session :info session] {:query-params params})))

(defn session-node
  ([conn node]
   (session-node conn node {}))
  ([conn node {:keys [dc] :as params}]
   (consul-index conn :put [:session :node node] {:query-params params})))

(defn session-list
  ([conn]
   (session-list conn {}))
  ([conn {:keys [dc] :as params}]
   (consul-index conn :put [:session :list] {:query-params params})))

;; ACL's - https://www.consul.io/docs/agent/http/acl.html

;; Also, read up on ACL's here https://www.consul.io/docs/internals/acl.html


(defn acl-create
  "Create a new ACL token

  :type is 'client' or 'management'"
  [conn {:keys [name type rules] :as tkn} {:keys [token] :as params}]
  (-> (consul-index conn :put [:acl :create] {:query-params params :body (map->consulcase tkn)})
    :body :id))

(defn acl-update
  [conn {:keys [id name type rules] :as tkn} {:keys [token] :as params}]
  (consul-index conn :put [:acl :update] {:query-params params :body (map->consulcase tkn)}))

(defn acl-destroy
  [conn token-id {:keys [token] :as params}]
  (consul-200 conn :put [:acl :delete token-id] {:query-params params}))

(defn acl-info
  [conn token-id {:keys [token] :as params}]
  (:body (consul-index conn :get [:acl :info token-id] {:query-params params})))

(defn acl-clone
  [conn token-id {:keys [token] :as params}]
  (-> (consul-index conn :put [:acl :clone token-id] {:query-params params})
    :body :id))

(defn acl-list
  [conn {:keys [token] :as params}]
  (consul-index conn :put [:acl :list] {:query-params params}))

;; Events - https://www.consul.io/docs/agent/http/event.html
;; https://www.consul.io/docs/commands/event.html

(defn event-fire
  ([conn name]
   (event-fire conn name {}))
  ([conn name {:keys [node service tag] :as params}]
   (consul-index conn :put [:event :fire name] {:query-params params})))

(defn event-list
  ([conn]
    (event-list conn {}))
  ([conn {:keys [name] :as params}]
   (consul-index conn :get [:event :list] {:query-params params})))

;; Health Checks - https://www.consul.io/docs/agent/http/health.html

(defn node-health
  "Returns the health info of a node"
  ([conn node]
    (node-health conn node {}))
  ([conn node {:keys [dc] :as params}]
   (consul-index conn :get [:health :node node] {:query-params params})))

(defn service-health-checks
  "Returns the checks of a service"
  ([conn service]
   (service-health-checks conn service {}))
  ([conn service {:as params}]
   (consul-index conn :get [:health :checks service] {:query-params params})))

(defn service-health
  "Returns the nodes and health info of a service."
  ([conn service]
    (service-health conn service {}))
  ([conn service {:keys [dc tag passing?] :or {passing? false}:as params }]
   (consul-index conn :get [:health :service service]
     {:query-params (cond-> (dissoc params :passing?)
                      passing? (assoc :passing ""))})))

(defn health-state
  "Returns the checks in a given state (any, unknown, passing, warning or critical)"
  ([conn state]
    (health-state conn state {}))
  ([conn state {:as params}]
   (consul-index conn :get [:health :state state] {:query-params params})))


;; Status - https://www.consul.io/docs/agent/http/status.html

(defn leader
  "Returns the current Raft leader."
  [conn]
  (:body (consul conn :get [:status :leader])))

(defn peers
  "Returns the Raft peers for the datacenter in which the agent is running."
  [conn]
  (:body (consul conn :get [:status :peers])))

;; Helper functions

(defn passing?
  "Returns true if check is passing"
  [check]
  (contains? #{"passing"} (:Status check)))

(defn healthy-service?
  "Returns true if every check is passing for each object returned from /v1/health/service/<service>."
  [health-service]
  (every? passing? (:Checks health-service)))
<|MERGE_RESOLUTION|>--- conflicted
+++ resolved
@@ -72,23 +72,23 @@
   "Selects the X-Consul-* headers into a map with keywordized names."
   [m]
   (reduce-kv
-    (fn [m k v]
-      (cond (= "x-consul-knownleader" k)             (assoc m :known-leader (= "true" v))
-            (and (= "x-consul-index" k) (string? v)) (assoc m :modify-index (Long/parseLong v))
-            (re-matches #"x-consul-.*" k)            (assoc m (keyword k) v)
-            :else                                    m))
-    {} m))
+   (fn [m k v]
+     (cond (= "x-consul-knownleader" k)             (assoc m :known-leader (= "true" v))
+           (and (= "x-consul-index" k) (string? v)) (assoc m :modify-index (Long/parseLong v))
+           (re-matches #"x-consul-.*" k)            (assoc m (keyword k) v)
+           :else                                    m))
+   {} m))
 
 (defn consul-200
   [conn method endpoint params]
   (->
-    (consul conn method endpoint params)
-    :status (= 200)))
+   (consul conn method endpoint params)
+   :status (= 200)))
 
 (defn consul-index
   [conn method endpoint params]
   (let [{:keys [body headers]} (consul conn method endpoint params)]
-     (assoc (headers->index headers) :body (cske/transform-keys csk/->kebab-case-keyword body))))
+    (assoc (headers->index headers) :body (cske/transform-keys csk/->kebab-case-keyword body))))
 
 (def consul-pascal-case-substitutions
   "Differences from PascalCase used by Consul."
@@ -100,8 +100,8 @@
 
 (defn map->consulcase [m]
   (->
-    (cske/transform-keys csk/->PascalCase m)
-    (set/rename-keys consul-pascal-case-substitutions)))
+   (cske/transform-keys csk/->PascalCase m)
+   (set/rename-keys consul-pascal-case-substitutions)))
 
 
 ;; Key/Value endpoint - https://www.consul.io/docs/agent/http/kv.html
@@ -110,27 +110,27 @@
   [response convert?]
   {:pre [(map? response)]}
   (cske/transform-keys csk/->kebab-case-keyword
-    (assoc response
-      :value (if (and convert? (string? (:Value response)))
-               (base64->str (:Value response))
-               (:Value response)))))
+                       (assoc response
+                              :value (if (and convert? (string? (:Value response)))
+                                       (base64->str (:Value response))
+                                       (:Value response)))))
 
 (defn mapify-response
   "Converts a list of kv's into a map, stripping off a given prefix"
   [prefix kvs]
   (if (seq? kvs)
     (reduce
-      (fn [a v]
-        (let [ks
-              (map
-                keyword
-                (->
-                  ^String (:key v)
-                  (.replaceFirst prefix "")
-                  (.split "/")
-                  seq))]
-          (assoc-in a ks (:value v))))
-      {} kvs)
+     (fn [a v]
+       (let [ks
+             (map
+              keyword
+              (->
+               ^String (:key v)
+               (.replaceFirst prefix "")
+               (.split "/")
+               seq))]
+         (assoc-in a ks (:value v))))
+     {} kvs)
     kvs))
 
 (defn kv-keys
@@ -163,12 +163,12 @@
   :raw?      - If true and used with a non-recursive GET, the response is just the raw value of the key, without any encoding.
   :string?    - Converts the value returned for k into a string.  Defaults to true."
   ([conn k]
-    (kv-get conn k {}))
+   (kv-get conn k {}))
   ([conn k {:keys [dc wait index raw? string?] :or {raw? false string? true} :as params }]
    (let [{:keys [body headers] :as response}
          (consul conn :get [:kv k]
-           {:query-params (cond-> (dissoc params :raw? :string?)
-                            raw? (assoc :raw ""))})]
+                 {:query-params (cond-> (dissoc params :raw? :string?)
+                                  raw? (assoc :raw ""))})]
      (cond
        (or (nil? body) raw?)
        (assoc (headers->index headers) :key k :body body)
@@ -187,15 +187,15 @@
 
   :string?    - Converts the value returned for k into a string.  Defaults to true."
   ([conn prefix]
-    (kv-recurse conn prefix {:map? true}))
+   (kv-recurse conn prefix {:map? true}))
   ([conn prefix {:as params :keys [string? map?] :or {string? true :map? true}}]
    (let [{:keys [body headers] :as response}
          (consul conn :get [:kv prefix] {:query-params (assoc params :recurse "")})
          body (if (and body (seq? body)) (map #(kv-map-convert %1 string?) body))]
      (assoc
-       (headers->index headers)
-       :body body
-       :mapped (mapify-response prefix body)))))
+      (headers->index headers)
+      :body body
+      :mapped (mapify-response prefix body)))))
 
 (defn kv-put
   "Sets key k with value v.
@@ -209,7 +209,7 @@
   :acquire   - Session ID. Updates using lock acquisition. A key does not need to exist to be acquired
   :release   - Session ID. Yields a lock acquired with :acquire."
   ([conn k v]
-    (kv-put conn k v {}))
+   (kv-put conn k v {}))
   ([conn k v {:keys [dc flags cas acquire release] :as params}]
    (:body (consul conn :put [:kv k] {:query-params params :body v}))))
 
@@ -222,7 +222,7 @@
   :recurse?  - If true, then consul it will delete all keys with the given prefix. Defaults to false.
   :cas       - Uses a CAS index when deleting. Index must be non-zero and must match the ModifyIndex of the key to delete successfully"
   ([conn k]
-    (kv-del conn k {}))
+   (kv-del conn k {}))
   ([conn k {:as params :keys [recurse?] :or {recurse? false}}]
    (:body (consul conn :delete [:kv k] {:query-params (cond-> (dissoc params :recurse?)
                                                         recurse? (assoc :recurse ""))}))))
@@ -237,28 +237,28 @@
 (defn agent-checks
   "Returns all the checks that are registered with the local agent as a map with the check names as strings. "
   ([conn]
-    (agent-checks conn {}))
+   (agent-checks conn {}))
   ([conn {:as params}]
    (shallow-nameify-keys (:body (consul conn :get [:agent :checks] {:query-params params})))))
 
 (defn agent-services
   "Returns all services registered with the local agent."
   ([conn]
-    (agent-services conn {}))
+   (agent-services conn {}))
   ([conn {:as params}]
    (shallow-nameify-keys (:body (consul conn :get [:agent :services] {:query-params params})))))
 
 (defn agent-members
   "Returns the members as seen by the local serf agent."
   ([conn]
-    (agent-members conn {}))
+   (agent-members conn {}))
   ([conn {:as params}]
    (cske/transform-keys csk/->kebab-case-keyword (:body (consul conn :get [:agent :members] {:query-params params})))))
 
 (defn agent-self
   "Returns the local node configuration."
   ([conn]
-    (agent-self conn {}))
+   (agent-self conn {}))
   ([conn {:as params}]
    (cske/transform-keys csk/->kebab-case-keyword (:body (consul conn :get [:agent :self] {:query-params params})))))
 
@@ -269,7 +269,7 @@
 
   Requires a boolean value for enable?.  An optional :reason can be provided, returns true if successful."
   ([conn enable?]
-    (agent-maintenance conn enable? {}))
+   (agent-maintenance conn enable? {}))
   ([conn enable? {:as params}]
    {:pre [(contains? #{true false} enable?)]}
    (consul-200 conn :put [:agent :maintenance] {:query-params (assoc params :enable enable?)})))
@@ -277,16 +277,16 @@
 (defn agent-join
   "Triggers the local agent to join a node.  Returns true if successful."
   ([conn address]
-    (agent-join conn address {}))
+   (agent-join conn address {}))
   ([conn address {:as params}]
    (consul-200 conn :get [:agent :join address] {:query-params params})))
 
 (defn agent-force-leave
   "Forces removal of a node, returns true if the request succeeded."
   ([conn node]
-    (agent-force-leave conn node {}))
+   (agent-force-leave conn node {}))
   ([conn node {:as params}]
-    (consul-200 conn :get [:agent :force-leave node] {:query-params params})))
+   (consul-200 conn :get [:agent :force-leave node] {:query-params params})))
 
 ;; Agent Checks - https://www.consul.io/docs/agent/http/agent.html#agent_check_register
 
@@ -322,45 +322,39 @@
 (defn agent-register-check
   "Registers a new check with the local agent."
   ([conn {:keys [name id notes script http interval service-id] :as m}]
-    (agent-register-check conn m {}))
+   (agent-register-check conn m {}))
   ([conn m {:as params}]
    (consul-200 conn :put [:agent :check :register] {:body (map->check m) :query-params params})))
 
 (defn agent-deregister-check
   "Deregisters a check with the local agent."
   ([conn check-id]
-    (agent-deregister-check conn check-id {}))
+   (agent-deregister-check conn check-id {}))
   ([conn check-id {:as params}]
    (consul-200 conn :delete [:agent :check :deregister check-id] {:query-params params})))
 
 (defn agent-pass-check
   "Marks a local check as passing."
   ([conn check-id]
-    (agent-pass-check conn check-id {}))
+   (agent-pass-check conn check-id {}))
   ([conn check-id {:keys [note] :as params}]
    (consul-200 conn :get [:agent :check :pass check-id] {:query-params params})))
 
 (defn agent-warn-check
   "Marks a local test as warning."
   ([conn check-id]
-    (agent-warn-check conn check-id {}))
+   (agent-warn-check conn check-id {}))
   ([conn check-id {:keys [note] :as params}]
    (consul-200 conn :get [:agent :check :warn check-id] {:query-params params})))
 
 (defn agent-fail-check
   "Marks a local test as critical."
-<<<<<<< HEAD
-  [conn check-id & {:as params}]
-  (let [{:keys [status] :as response} (consul conn :get [:agent :check :fail check-id] {:query-params params})]
-    (= 200 status)))
-=======
   ([conn check-id]
    (agent-fail-check conn check-id {}))
   ([conn check-id {:keys [note] :as params}]
    (consul-200 conn :get [:agent :check :warn check-id] {:query-params params})))
 
 ;; Services - https://www.consul.io/docs/agent/http/agent.html#agent_service_register
->>>>>>> 7848c644
 
 (defn agent-register-service
   "Registers a new local service."
@@ -383,7 +377,7 @@
    (agent-maintenance-service conn service-id {:enable enable :reason reason}))
   ([conn service-id {:keys [enable reason] :as params}]
    (consul-200 conn :get [:agent :service :maintenance service-id]
-     {:query-params params})))
+               {:query-params params})))
 
 
 ;; Catalog endpoints - https://www.consul.io/docs/agent/http/catalog.html
@@ -393,13 +387,13 @@
 (defn catalog-register
   "Register a catalog entry. Low level - preferrably "
   ([conn {:keys [datacenter node address service check] :as entry}]
-    (catalog-register conn entry {}))
+   (catalog-register conn entry {}))
   ([conn entry {:as params}]
    (consul-200 conn :put [:catalog :register] {:query-params params :body (map->consulcase entry)})))
 
 (defn catalog-deregister
   ([conn entry]
-    (catalog-deregister conn entry {}))
+   (catalog-deregister conn entry {}))
   ([conn {:keys [datacenter node checkid serviceid] :as entry} {:as params}]
    (consul-200 conn :put [:catalog :deregister] {:query-params params :body (map->consulcase entry)})))
 
@@ -444,7 +438,7 @@
    (session-create conn session {}))
   ([conn session {:keys [dc] :as params}]
    (-> (consul-index conn :put [:session :create] {:query-params params :body (map->consulcase session)})
-     :body :id)))
+       :body :id)))
 
 (defn session-renew
   "Renews a session. NOTE the TTL on the response and use that as a basic on when to renew next time
@@ -453,7 +447,7 @@
    (session-renew conn session {}))
   ([conn session {:keys [dc] :as params}]
    (-> (consul-index conn :put [:session :renew session] {:query-params params})
-     :body first)))
+       :body first)))
 
 (defn session-destroy
   ([conn session]
@@ -490,7 +484,7 @@
   :type is 'client' or 'management'"
   [conn {:keys [name type rules] :as tkn} {:keys [token] :as params}]
   (-> (consul-index conn :put [:acl :create] {:query-params params :body (map->consulcase tkn)})
-    :body :id))
+      :body :id))
 
 (defn acl-update
   [conn {:keys [id name type rules] :as tkn} {:keys [token] :as params}]
@@ -507,7 +501,7 @@
 (defn acl-clone
   [conn token-id {:keys [token] :as params}]
   (-> (consul-index conn :put [:acl :clone token-id] {:query-params params})
-    :body :id))
+      :body :id))
 
 (defn acl-list
   [conn {:keys [token] :as params}]
@@ -524,7 +518,7 @@
 
 (defn event-list
   ([conn]
-    (event-list conn {}))
+   (event-list conn {}))
   ([conn {:keys [name] :as params}]
    (consul-index conn :get [:event :list] {:query-params params})))
 
@@ -533,7 +527,7 @@
 (defn node-health
   "Returns the health info of a node"
   ([conn node]
-    (node-health conn node {}))
+   (node-health conn node {}))
   ([conn node {:keys [dc] :as params}]
    (consul-index conn :get [:health :node node] {:query-params params})))
 
@@ -547,16 +541,16 @@
 (defn service-health
   "Returns the nodes and health info of a service."
   ([conn service]
-    (service-health conn service {}))
+   (service-health conn service {}))
   ([conn service {:keys [dc tag passing?] :or {passing? false}:as params }]
    (consul-index conn :get [:health :service service]
-     {:query-params (cond-> (dissoc params :passing?)
-                      passing? (assoc :passing ""))})))
+                 {:query-params (cond-> (dissoc params :passing?)
+                                  passing? (assoc :passing ""))})))
 
 (defn health-state
   "Returns the checks in a given state (any, unknown, passing, warning or critical)"
   ([conn state]
-    (health-state conn state {}))
+   (health-state conn state {}))
   ([conn state {:as params}]
    (consul-index conn :get [:health :state state] {:query-params params})))
 
@@ -583,4 +577,4 @@
 (defn healthy-service?
   "Returns true if every check is passing for each object returned from /v1/health/service/<service>."
   [health-service]
-  (every? passing? (:Checks health-service)))
+  (every? passing? (:Checks health-service)))