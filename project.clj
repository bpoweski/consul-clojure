<<<<<<< HEAD
(defproject consul-clojure "0.2.0-SNAPSHOT"
=======
(defproject yuppiechef/consul-clojure "0.5.4"
>>>>>>> 7848c644
  :description "A Consul client for Clojure applications."
  :url "http://github.com/bpoweski/consul-clojure"
  :license {:name "Eclipse Public License"
            :url "http://www.eclipse.org/legal/epl-v10.html"}
  :dependencies [[camel-snake-kebab "0.3.1" :exclusions [org.clojure/clojure com.keminglabs/cljx]]
                 [cheshire "5.5.0"]
<<<<<<< HEAD
                 [clj-http-lite "0.3.0" :exclusions [org.clojure/clojure]]
                 [com.stuartsierra/component "0.2.2"]]
  :deploy-repositories [["releases" :clojars]]
  :profiles {:dev {:dependencies [[info.sunng/ring-jetty9-adapter "0.8.2" :exclusions [ring/ring-core org.clojure/clojure]]
                                  [ring/ring-core "1.4.0"]
                                  [org.clojure/clojure "1.5.1"]
                                  [org.clojure/tools.trace "0.7.8"]
                                  [org.clojure/core.async "0.1.346.0-17112a-alpha"]]
                   :jvm-opts ["-XX:MaxPermSize=128M"]}})
=======
                 [clj-http-lite "0.2.1" :exclusions [org.clojure/clojure]]]
  :profiles {:dev {:dependencies [[org.clojure/clojure "1.7.0"]
                                  [org.clojure/core.async "0.1.346.0-17112a-alpha"]]}})
>>>>>>> 7848c644
<|MERGE_RESOLUTION|>--- conflicted
+++ resolved
@@ -1,26 +1,10 @@
-<<<<<<< HEAD
-(defproject consul-clojure "0.2.0-SNAPSHOT"
-=======
-(defproject yuppiechef/consul-clojure "0.5.4"
->>>>>>> 7848c644
+(defproject consul-clojure "0.6.0-SNAPSHOT"
   :description "A Consul client for Clojure applications."
   :url "http://github.com/bpoweski/consul-clojure"
   :license {:name "Eclipse Public License"
             :url "http://www.eclipse.org/legal/epl-v10.html"}
   :dependencies [[camel-snake-kebab "0.3.1" :exclusions [org.clojure/clojure com.keminglabs/cljx]]
                  [cheshire "5.5.0"]
-<<<<<<< HEAD
-                 [clj-http-lite "0.3.0" :exclusions [org.clojure/clojure]]
-                 [com.stuartsierra/component "0.2.2"]]
-  :deploy-repositories [["releases" :clojars]]
-  :profiles {:dev {:dependencies [[info.sunng/ring-jetty9-adapter "0.8.2" :exclusions [ring/ring-core org.clojure/clojure]]
-                                  [ring/ring-core "1.4.0"]
-                                  [org.clojure/clojure "1.5.1"]
-                                  [org.clojure/tools.trace "0.7.8"]
-                                  [org.clojure/core.async "0.1.346.0-17112a-alpha"]]
-                   :jvm-opts ["-XX:MaxPermSize=128M"]}})
-=======
                  [clj-http-lite "0.2.1" :exclusions [org.clojure/clojure]]]
   :profiles {:dev {:dependencies [[org.clojure/clojure "1.7.0"]
-                                  [org.clojure/core.async "0.1.346.0-17112a-alpha"]]}})
->>>>>>> 7848c644
+                                  [org.clojure/core.async "0.1.346.0-17112a-alpha"]]}})